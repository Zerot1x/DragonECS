--- conflicted
+++ resolved
@@ -144,13 +144,9 @@
             HybridMapping mapping = _source.GetHybridMapping(component.GetType());
             mapping.GetTargetTypePool().DelInternal(entityID, true);
             foreach (var pool in mapping.GetPools())
-<<<<<<< HEAD
+            {
                 pool.DelInternal(entityID, false);
-=======
-            {
-                pool.DelInternal(entityID, false);
-            }
->>>>>>> 181f0ecd
+            }
         }
         public void TryDel(int entityID)
         {
