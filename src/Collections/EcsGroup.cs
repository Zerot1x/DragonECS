﻿using DCFApixels.DragonECS.Internal;
using System;
using System.Collections;
using System.Collections.Generic;
using System.ComponentModel;
using System.Diagnostics;
using System.Linq;
using System.Net.Http.Headers;
using System.Runtime.CompilerServices;
using System.Runtime.InteropServices;

//_dense заполняется с индекса 1
//в операциях изменяющих состояние группы нельзя итерироваться по this, либо осторожно учитывать этот момент
namespace DCFApixels.DragonECS
{
#if ENABLE_IL2CPP
    using Unity.IL2CPP.CompilerServices;
    [Il2CppSetOption(Option.NullChecks, false)]
    [Il2CppSetOption(Option.ArrayBoundsChecks, false)]
#endif
    [StructLayout(LayoutKind.Sequential, Pack = 0, Size = 8)]
    [DebuggerTypeProxy(typeof(EcsGroup.DebuggerProxy))]
    public readonly ref struct EcsReadonlyGroup
    {
        private readonly EcsGroup _source;

        #region Properties
        public bool IsNull
        {
            [MethodImpl(MethodImplOptions.AggressiveInlining)]
            get { return _source == null; }
        }
        public int WorldID
        {
            [MethodImpl(MethodImplOptions.AggressiveInlining)]
            get { return _source.WorldID; }
        }
        public EcsWorld World
        {
            [MethodImpl(MethodImplOptions.AggressiveInlining)]
            get { return _source.World; }
        }
        public int Count
        {
            [MethodImpl(MethodImplOptions.AggressiveInlining)]
            get { return _source.Count; }
        }
        public int CapacityDense
        {
            [MethodImpl(MethodImplOptions.AggressiveInlining)]
            get { return _source.CapacityDense; }
        }
        public EcsLongsSpan Longs
        {
            [MethodImpl(MethodImplOptions.AggressiveInlining)]
            get { return _source.Longs; }
        }
        public bool IsReleazed
        {
            [MethodImpl(MethodImplOptions.AggressiveInlining)]
            get { return _source.IsReleased; }
        }
        public int this[int index]
        {
            [MethodImpl(MethodImplOptions.AggressiveInlining)]
            get { return _source[index]; }
        }
        #endregion

        #region Constructors
        [MethodImpl(MethodImplOptions.AggressiveInlining)]
        public EcsReadonlyGroup(EcsGroup source)
        {
            _source = source;
        }
        #endregion

        #region Methods
        [MethodImpl(MethodImplOptions.AggressiveInlining)]
        public bool Has(int entityID) { return _source.Has(entityID); }
        [MethodImpl(MethodImplOptions.AggressiveInlining)]
        public int IndexOf(int entityID) { return _source.IndexOf(entityID); }
        [MethodImpl(MethodImplOptions.AggressiveInlining)]
        public void CopyTo(int[] array, int arrayIndex) { _source.CopyTo(array, arrayIndex); }
        [MethodImpl(MethodImplOptions.AggressiveInlining)]
        public EcsGroup Clone() { return _source.Clone(); }
        [MethodImpl(MethodImplOptions.AggressiveInlining)]
        public EcsSpan Slice(int start) { return _source.Slice(start); }
        [MethodImpl(MethodImplOptions.AggressiveInlining)]
        public EcsSpan Slice(int start, int length) { return _source.Slice(start, length); }
        [MethodImpl(MethodImplOptions.AggressiveInlining)]
        public EcsSpan ToSpan() { return _source.ToSpan(); }
        [MethodImpl(MethodImplOptions.AggressiveInlining)]
        public int[] ToArray() { return _source.ToArray(); }
        [MethodImpl(MethodImplOptions.AggressiveInlining)]
        public int ToArray(ref int[] dynamicBuffer) { return _source.ToArray(ref dynamicBuffer); }
        [MethodImpl(MethodImplOptions.AggressiveInlining)]
        public void ToCollection(ICollection<int> collection) { _source.ToCollection(collection); }
        [MethodImpl(MethodImplOptions.AggressiveInlining)]
        public EcsGroup.Enumerator GetEnumerator() { return _source.GetEnumerator(); }

        [MethodImpl(MethodImplOptions.AggressiveInlining)]
        public int First() { return _source.First(); }
        [MethodImpl(MethodImplOptions.AggressiveInlining)]
        public int Last() { return _source.Last(); }

        [MethodImpl(MethodImplOptions.AggressiveInlining)]
        public bool SetEquals(EcsGroup group) { return _source.SetEquals(group); }
        [MethodImpl(MethodImplOptions.AggressiveInlining)]
        public bool SetEquals(EcsReadonlyGroup group) { return _source.SetEquals(group._source); }
        [MethodImpl(MethodImplOptions.AggressiveInlining)]
        public bool SetEquals(EcsSpan span) { return _source.SetEquals(span); }
        [MethodImpl(MethodImplOptions.AggressiveInlining)]
        public bool SetEquals(IEnumerable<int> other) { return _source.SetEquals(other); }

        [MethodImpl(MethodImplOptions.AggressiveInlining)]
        public bool Overlaps(EcsGroup group) { return _source.Overlaps(group); }
        [MethodImpl(MethodImplOptions.AggressiveInlining)]
        public bool Overlaps(EcsReadonlyGroup group) { return _source.Overlaps(group._source); }
        [MethodImpl(MethodImplOptions.AggressiveInlining)]
        public bool Overlaps(EcsSpan span) { return _source.Overlaps(span); }
        [MethodImpl(MethodImplOptions.AggressiveInlining)]
        public bool Overlaps(IEnumerable<int> other) { return _source.Overlaps(other); }

        [MethodImpl(MethodImplOptions.AggressiveInlining)]
        public bool IsSubsetOf(EcsGroup group) { return _source.IsSubsetOf(group); }
        [MethodImpl(MethodImplOptions.AggressiveInlining)]
        public bool IsSubsetOf(EcsReadonlyGroup group) { return _source.IsSubsetOf(group._source); }
        [MethodImpl(MethodImplOptions.AggressiveInlining)]
        public bool IsSubsetOf(EcsSpan span) { return _source.IsSubsetOf(span); }
        [MethodImpl(MethodImplOptions.AggressiveInlining)]
        public bool IsSubsetOf(IEnumerable<int> other) { return _source.IsSubsetOf(other); }

        [MethodImpl(MethodImplOptions.AggressiveInlining)]
        public bool IsProperSubsetOf(EcsGroup group) { return _source.IsProperSubsetOf(group); }
        [MethodImpl(MethodImplOptions.AggressiveInlining)]
        public bool IsProperSubsetOf(EcsReadonlyGroup group) { return _source.IsProperSubsetOf(group._source); }
        [MethodImpl(MethodImplOptions.AggressiveInlining)]
        public bool IsProperSubsetOf(EcsSpan span) { return _source.IsProperSubsetOf(span); }
        [MethodImpl(MethodImplOptions.AggressiveInlining)]
        public bool IsProperSubsetOf(IEnumerable<int> other) { return _source.IsProperSubsetOf(other); }

        [MethodImpl(MethodImplOptions.AggressiveInlining)]
        public bool IsSupersetOf(EcsGroup group) { return _source.IsSupersetOf(group); }
        [MethodImpl(MethodImplOptions.AggressiveInlining)]
        public bool IsSupersetOf(EcsReadonlyGroup group) { return _source.IsSupersetOf(group._source); }
        public bool IsSupersetOf(EcsSpan span) { return _source.IsSupersetOf(span); }
        [MethodImpl(MethodImplOptions.AggressiveInlining)]
        public bool IsSupersetOf(IEnumerable<int> other) { return _source.IsSupersetOf(other); }

        [MethodImpl(MethodImplOptions.AggressiveInlining)]
        public bool IsProperSupersetOf(EcsGroup group) { return _source.IsProperSupersetOf(group); }
        [MethodImpl(MethodImplOptions.AggressiveInlining)]
        public bool IsProperSupersetOf(EcsReadonlyGroup group) { return _source.IsProperSupersetOf(group._source); }
        public bool IsProperSupersetOf(EcsSpan span) { return _source.IsProperSupersetOf(span); }
        [MethodImpl(MethodImplOptions.AggressiveInlining)]
        public bool IsProperSupersetOf(IEnumerable<int> other) { return _source.IsProperSupersetOf(other); }
        #endregion

        #region Internal
        [MethodImpl(MethodImplOptions.AggressiveInlining)]
        internal EcsGroup GetSource_Internal() { return _source; }
        #endregion

        #region Other
        public override string ToString()
        {
            return _source != null ? _source.ToString() : "NULL";
        }
#pragma warning disable CS0809 // Устаревший член переопределяет неустаревший член
        [Obsolete("Equals() on EcsGroup will always throw an exception. Use the equality operator instead.")]
        [EditorBrowsable(EditorBrowsableState.Never)]
        public override bool Equals(object obj) { throw new NotSupportedException(); }
        [Obsolete("GetHashCode() on EcsGroup will always throw an exception.")]
        [EditorBrowsable(EditorBrowsableState.Never)]
        public override int GetHashCode() { throw new NotSupportedException(); }
#pragma warning restore CS0809 // Устаревший член переопределяет неустаревший член
        [MethodImpl(MethodImplOptions.AggressiveInlining)]
        public static implicit operator EcsSpan(EcsReadonlyGroup a) { return a.ToSpan(); }
        #endregion
    }

    public unsafe partial class EcsWorld
    {
        private List<WeakReference<EcsGroup>> _groups = new List<WeakReference<EcsGroup>>();
        private Stack<EcsGroup> _groupsPool = new Stack<EcsGroup>(64);

        private int*[] _groupSparsePagePool = new int*[64];
        private int _groupSparsePagePoolCount = 0;

        #region Pages
        internal int* TakePage()
        {
            if (_groupSparsePagePoolCount <= 0)
            {
                var x = UnmanagedArrayUtility.NewAndInit<int>(EcsGroup.PAGE_SIZE);
                return x;
            }
            return _groupSparsePagePool[--_groupSparsePagePoolCount];
        }
        internal void ReturnPage(int* page)
        {
            if (_groupSparsePagePoolCount >= _groupSparsePagePool.Length)
            {
                var old = _groupSparsePagePool;
                _groupSparsePagePool = new int*[_groupSparsePagePoolCount << 1];
                for (int j = 0; j < old.Length; j++)
                {
                    _groupSparsePagePool[j] = old[j];
                }
            }
            _groupSparsePagePool[_groupSparsePagePoolCount++] = page;
        }
        #endregion

        #region Groups Pool
        private void RemoveGroupAt(int index)
        {
            int last = _groups.Count - 1;
            _groups[index] = _groups[last];
            _groups.RemoveAt(last);
        }
        internal void RegisterGroup(EcsGroup group)
        {
            _groups.Add(new WeakReference<EcsGroup>(group));
        }
        internal EcsGroup GetFreeGroup()
        {
            EcsGroup result = _groupsPool.Count <= 0 ? new EcsGroup(this, _configs.GetWorldConfigOrDefault().GroupCapacity) : _groupsPool.Pop();
            result._isReleased = false;
            return result;
        }
        internal void ReleaseGroup(EcsGroup group)
        {
#if (DEBUG && !DISABLE_DEBUG) || ENABLE_DRAGONECS_ASSERT_CHEKS
            if (group.World != this) { Throw.World_GroupDoesNotBelongWorld(); }
#endif
            group._isReleased = true;
            group.Clear();
            _groupsPool.Push(group);
        }
        #endregion
    }

#if ENABLE_IL2CPP
    [Il2CppSetOption(Option.NullChecks, false)]
    [Il2CppSetOption(Option.ArrayBoundsChecks, false)]
#endif
    [DebuggerTypeProxy(typeof(DebuggerProxy))]
    //TODO переработать EcsGroup в структуру-обертку, чтобы когда вызывается Release то можно было занулить эту структуру, а может не перерабатывать, есть проблема с боксингом
    public unsafe class EcsGroup : IDisposable, IEnumerable<int>, ISet<int>, IEntityStorage
    {
        internal const int PAGE_SIZE = PageSlot.SIZE;
        private EcsWorld _source;
        private int[] _dense; // 0 индекс для нулевой записи
        private PageSlot* _sparsePages; //Старший бит занят временной маркировкой в операциях над множествами
        private int _sparsePagesCount;
        private int _totalCapacity;
        private int _count = 0;
        internal bool _isReleased = true;

        internal static readonly int* _nullPage = UnmanagedArrayUtility.NewAndInit<int>(PageSlot.SIZE);
        internal static readonly long _nullPagePtrFake = (long)_nullPage;

        #region Properties
        public short WorldID
        {
            [MethodImpl(MethodImplOptions.AggressiveInlining)]
            get { return _source.ID; }
        }
        public EcsWorld World
        {
            [MethodImpl(MethodImplOptions.AggressiveInlining)]
            get { return _source; }
        }
        public int Count
        {
            [MethodImpl(MethodImplOptions.AggressiveInlining)]
            get { return _count; }
        }
        public int CapacityDense
        {
            [MethodImpl(MethodImplOptions.AggressiveInlining)]
            get { return _dense.Length; }
        }
        public EcsReadonlyGroup Readonly
        {
            [MethodImpl(MethodImplOptions.AggressiveInlining)]
            get { return new EcsReadonlyGroup(this); }
        }
        public EcsLongsSpan Longs
        {
            [MethodImpl(MethodImplOptions.AggressiveInlining)]
            get { return new EcsLongsSpan(this); }
        }
        public bool IsReleased
        {
            [MethodImpl(MethodImplOptions.AggressiveInlining)]
            get { return _isReleased; }
        }
        bool ICollection<int>.IsReadOnly { get { return false; } }

        public int this[int index]
        {
            [MethodImpl(MethodImplOptions.AggressiveInlining)]
            get
            {
#if (DEBUG && !DISABLE_DEBUG) || ENABLE_DRAGONECS_ASSERT_CHEKS
                if (index < 0 || index >= Count) { Throw.ArgumentOutOfRange(); }
#endif
                return _dense[++index];
            }
            //            [MethodImpl(MethodImplOptions.AggressiveInlining)]
            //            set
            //            {
            //                // TODO добавить лок енумератора на изменение
            //#if (DEBUG && !DISABLE_DEBUG) || ENABLE_DRAGONECS_ASSERT_CHEKS
            //                if (index < 0 || index >= Count) { Throw.ArgumentOutOfRange(); }
            //#endif
            //                var oldValue = _dense[index];
            //                _dense[index] = value;
            //                _sparse[oldValue] = 0;
            //            }
        }
        #endregion

        #region Constrcutors/Dispose
        [MethodImpl(MethodImplOptions.AggressiveInlining)]
        public static EcsGroup New(EcsWorld world)
        {
            return world.GetFreeGroup();
        }
        internal EcsGroup(EcsWorld world, int denseCapacity)
        {
            _source = world;
            _source.RegisterGroup(this);
            _dense = new int[denseCapacity];
            //_sparse = new int[world.Capacity];
            _totalCapacity = world.Capacity;
            _sparsePagesCount = CalcSparseSize(_totalCapacity);
            _sparsePages = UnmanagedArrayUtility.New<PageSlot>(_sparsePagesCount);
            for (int i = 0; i < _sparsePagesCount; i++)
            {
                _sparsePages[i] = PageSlot.Empty;
            }
        }
        public void Dispose()
        {
            _source.ReleaseGroup(this);
        }
        #endregion

        #region Has/IndexOf
        [MethodImpl(MethodImplOptions.AggressiveInlining)]
        public bool Has(int entityID)
        {
            //return _sparse[entityID] != 0;
            ref PageSlot page = ref _sparsePages[entityID >> PageSlot.SHIFT];

            //Span<PageSlot> sparse = new Span<PageSlot>(_sparsePages, _sparsePagesCount);
            //
            //if(page.Count == 0 && (page.Indexes[entityID & PageSlot.MASK] != 0))
            //{
            //
            //}

            return page.Count == 1 ? _dense[page.IndexesXOR] == entityID : page.Indexes[entityID & PageSlot.MASK] != 0;
        }
        [MethodImpl(MethodImplOptions.AggressiveInlining)]
        public int IndexOf(int entityID)
        {
            //return _sparse[entityID];
            ref PageSlot page = ref _sparsePages[entityID >> PageSlot.SHIFT];
            return page.Count == 1 ? page.IndexesXOR : page.Indexes[entityID & PageSlot.MASK];
        }
        #endregion

        #region Add/Remove
        public void AddUnchecked(int entityID)
        {
#if (DEBUG && !DISABLE_DEBUG) || ENABLE_DRAGONECS_ASSERT_CHEKS
            if (Has(entityID)) { Throw.Group_AlreadyContains(entityID); }
#endif
            Add_Internal(entityID);
        }
        public bool Add(int entityID)
        {
            if (Has(entityID))
            {
                return false;
            }
            Add_Internal(entityID);
            return true;
        }
        [MethodImpl(MethodImplOptions.AggressiveInlining)]
        private void Add_Internal(int entityID)
        {
            if (++_count >= _dense.Length)
            {
                Array.Resize(ref _dense, ArrayUtility.NormalizeSizeToPowerOfTwo(_count << 1));
            }
            _dense[_count] = entityID;

            //_sparse[entityID] = _count;
<<<<<<< HEAD
            PageSlot* page = _sparsePages + (entityID >> PageSlot.SHIFT);
            if (page->Count == 0)
=======
            ref PageSlot page = ref _sparsePages[entityID >> PageSlot.SHIFT];
            if(page.Count++ == 1)
            {
                int* x = _nullPage;
                if (page.Indexes != x)
                {

                }

                page.Indexes = _source.TakePage();
            }
            if(page.Count != 1)
>>>>>>> d068b22d
            {
                page.Indexes[entityID & PageSlot.MASK] = _count;
                page.IndexesXOR ^= _count;
            }

            //if ((page.Count == 0 && page.IndexesXOR != 0) ||
            //    (page.Count < 0) ||
            //    (page.Count > 1 && page.Indexes == _nullPage) ||
            //    (page.Count <= 1 && page.Indexes != _nullPage))
            //{
            //    throw new Exception();
            //}
            //Console.WriteLine($"+ {page.Count} {page.Indexes == _nullPage}");
        }

        public void RemoveUnchecked(int entityID)
        {
#if (DEBUG && !DISABLE_DEBUG) || ENABLE_DRAGONECS_ASSERT_CHEKS
            if (Has(entityID) == false) { Throw.Group_DoesNotContain(entityID); }
#endif
            Remove_Internal(entityID);
        }
        public bool Remove(int entityID)
        {
            if (Has(entityID) == false)
            {
                return false;
            }
            Remove_Internal(entityID);
            return true;
        }
        [MethodImpl(MethodImplOptions.AggressiveInlining)]
        private void Remove_Internal(int entityID)
        {
            //_dense[_sparse[entityID]] = _dense[_count];
            //_sparse[_dense[_count--]] = _sparse[entityID];
            //_sparse[entityID] = 0;

            ref PageSlot page = ref _sparsePages[entityID >> PageSlot.SHIFT];
            int localEntityID = entityID & PageSlot.MASK;

            _dense[page.Indexes[localEntityID]] = _dense[_count];

            int localLastIndex = _dense[_count--];
            int* lastPageArray = (_sparsePages + (localLastIndex >> PageSlot.SHIFT))->Indexes;
            localLastIndex = localLastIndex & PageSlot.MASK;

            lastPageArray[localLastIndex] = page.Indexes[localEntityID];
            if (--page.Count == 0)
            {
                page.IndexesXOR = 0;
                page.Count = 0;
            }
            else
            {
                page.IndexesXOR ^= page.Indexes[localEntityID];
                page.Indexes[localEntityID] = 0;
                if (page.Count == 1)
                {
                    int* x = _nullPage;
                    if (page.Indexes == x)
                    {

                    }
                    _source.ReturnPage(page.Indexes);
                    page.Indexes = _nullPage;
                }
            }

            //if((page.Count == 0 && page.IndexesXOR != 0) || 
            //    (page.Count < 0) || 
            //    (page.Count > 1 && page.Indexes == _nullPage) || 
            //    (page.Count <= 1 && page.Indexes != _nullPage))
            //{
            //    throw new Exception();
            //}
            //Console.WriteLine($"- {page.Count} {page.Indexes == _nullPage}");
        }

        public void RemoveUnusedEntityIDs()
        {
            foreach (var entityID in this)
            {
                if (_source.IsUsed(entityID) == false)
                {
                    Remove_Internal(entityID);
                }
            }
        }
        #endregion

        #region Clear
        public void Clear()
        {
            if (_count == 0)
            {
                return;
            }
            //for (int i = 1; i <= _count; i++)
            //{
            //    _sparse[_dense[i]] = 0;
            //}
            for (int i = 0; i < _sparsePagesCount; i++)
            {
                ref PageSlot page = ref _sparsePages[i];
                if (page.Indexes != _nullPage)
                {
                    //TODO тут надо оптимизировать отчисткой не всего а по dense списку
                    for (int j = 0; j < PageSlot.SIZE; j++)
                    {
                        page.Indexes[j] = 0;
                    }
                    _source.ReturnPage(page.Indexes);
                    page.Indexes = _nullPage;
                }
                page.IndexesXOR = 0;
                page.Count = 0;
            }

            _count = 0;
        }
        #endregion

        #region Upsize
        public void Upsize(int minSize)
        {
            if (minSize >= _dense.Length)
            {
                Array.Resize(ref _dense, ArrayUtility.NormalizeSizeToPowerOfTwo_ClampOverflow(minSize));
            }
        }

        #endregion

        #region CopyFrom/Clone/Slice/ToSpan/ToArray
        public void CopyFrom(EcsGroup group)
        {
#if (DEBUG && !DISABLE_DEBUG) || ENABLE_DRAGONECS_ASSERT_CHEKS
            if (group.World != _source) { Throw.Group_ArgumentDifferentWorldsException(); }
#endif
            if (_count > 0)
            {
                Clear();
            }
            foreach (var entityID in group)
            {
                Add_Internal(entityID);
            }
        }
        [MethodImpl(MethodImplOptions.AggressiveInlining)]
        public void CopyFrom(EcsReadonlyGroup group)
        {
            CopyFrom(group.GetSource_Internal());
        }
        [MethodImpl(MethodImplOptions.AggressiveInlining)]
        public void CopyFrom(EcsSpan span)
        {
            if (_count > 0)
            {
                Clear();
            }
            for (int i = 0; i < span.Count; i++)
            {
                Add_Internal(span[i]);
            }
        }
        [MethodImpl(MethodImplOptions.AggressiveInlining)]
        public void CopyTo(int[] array, int arrayIndex)
        {
            foreach (var item in this)
            {
                array[arrayIndex++] = item;
            }
        }
        [MethodImpl(MethodImplOptions.AggressiveInlining)]
        public EcsGroup Clone()
        {
            EcsGroup result = _source.GetFreeGroup();
            result.CopyFrom(this);
            return result;
        }
        [MethodImpl(MethodImplOptions.AggressiveInlining)]
        public EcsSpan Slice(int start)
        {
            return Slice(start, _count - start);
        }
        [MethodImpl(MethodImplOptions.AggressiveInlining)]
        public EcsSpan Slice(int start, int length)
        {
#if (DEBUG && !DISABLE_DEBUG) || ENABLE_DRAGONECS_ASSERT_CHEKS
            if (start < 0 || start + length > _count) { Throw.ArgumentOutOfRange(); }
#endif
            return new EcsSpan(WorldID, _dense, start + 1, length);
        }
        [MethodImpl(MethodImplOptions.AggressiveInlining)]
        public EcsSpan ToSpan()
        {
            return new EcsSpan(WorldID, _dense, 1, _count);
        }
        public int[] ToArray()
        {
            int[] result = new int[_count];
            Array.Copy(_dense, 1, result, 0, _count);
            return result;
        }
        public int ToArray(ref int[] dynamicBuffer)
        {
            if (dynamicBuffer.Length < _count)
            {
                Array.Resize(ref dynamicBuffer, ArrayUtility.NormalizeSizeToPowerOfTwo(_count));
            }
            int i = 0;
            foreach (var e in this)
            {
                dynamicBuffer[i++] = e;
            }
            return i;
        }
        public void ToCollection(ICollection<int> collection)
        {
            foreach (var e in this)
            {
                collection.Add(e);
            }
        }
        #endregion

        #region Set operations

        #region UnionWith
        /// <summary>as Union sets</summary>
        public void UnionWith(EcsGroup group)
        {
#if (DEBUG && !DISABLE_DEBUG) || ENABLE_DRAGONECS_ASSERT_CHEKS
            if (_source != group._source) Throw.Group_ArgumentDifferentWorldsException();
#endif
            foreach (var entityID in group) { UnionWithStep(entityID); }
        }
        /// <summary>as Union sets</summary>
        [MethodImpl(MethodImplOptions.AggressiveInlining)]
        public void UnionWith(EcsReadonlyGroup group) { UnionWith(group.GetSource_Internal()); }
        /// <summary>as Union sets</summary>
        public void UnionWith(EcsSpan span)
        {
#if (DEBUG && !DISABLE_DEBUG) || ENABLE_DRAGONECS_ASSERT_CHEKS
            if (_source.ID != span.WorldID) Throw.Group_ArgumentDifferentWorldsException();
#endif
            foreach (var entityID in span) { UnionWithStep(entityID); }
        }
        public void UnionWith(IEnumerable<int> other)
        {
            foreach (var entityID in other) { UnionWithStep(entityID); }
        }
        [MethodImpl(MethodImplOptions.AggressiveInlining)]
        private void UnionWithStep(int entityID)
        {
            if (Has(entityID) == false)
            {
                Add_Internal(entityID);
            }
        }
        #endregion

        #region ExceptWith
        /// <summary>as Except sets</summary>
        public void ExceptWith(EcsGroup group)
        {
#if (DEBUG && !DISABLE_DEBUG) || ENABLE_DRAGONECS_ASSERT_CHEKS
            if (_source != group._source) { Throw.Group_ArgumentDifferentWorldsException(); }
#endif
            if (group.Count > Count) //мини оптимизация, итеррируемся по короткому списку
            {
                for (int i = _count; i > 0; i--)//итерация в обратном порядке исключает ошибки при удалении элементов
                {
                    int entityID = _dense[i];
                    if (group.Has(entityID))
                    {
                        Remove_Internal(entityID);
                    }
                }
            }
            else
            {
                foreach (var entityID in group) { ExceptWithStep_Internal(entityID); }
            }
        }
        /// <summary>as Except sets</summary>
        [MethodImpl(MethodImplOptions.AggressiveInlining)]
        public void ExceptWith(EcsReadonlyGroup group) { ExceptWith(group.GetSource_Internal()); }
        /// <summary>as Except sets</summary>
        public void ExceptWith(EcsSpan span)
        {
#if (DEBUG && !DISABLE_DEBUG) || ENABLE_DRAGONECS_ASSERT_CHEKS
            if (_source.ID != span.WorldID) { Throw.Group_ArgumentDifferentWorldsException(); }
#endif
            foreach (var entityID in span) { ExceptWithStep_Internal(entityID); }
        }
        public void ExceptWith(IEnumerable<int> other)
        {
            foreach (var entityID in other) { ExceptWithStep_Internal(entityID); }
        }
        [MethodImpl(MethodImplOptions.AggressiveInlining)]
        private void ExceptWithStep_Internal(int entityID)
        {
            if (Has(entityID))
            {
                Remove_Internal(entityID);
            }
        }
        #endregion

        #region IntersectWith
        /// <summary>as Intersect sets</summary>
        public void IntersectWith(EcsGroup group)
        {
#if (DEBUG && !DISABLE_DEBUG) || ENABLE_DRAGONECS_ASSERT_CHEKS
            if (_source != group._source) { Throw.Group_ArgumentDifferentWorldsException(); }
#endif
            for (int i = _count; i > 0; i--)//итерация в обратном порядке исключает ошибки при удалении элементов
            {
                int entityID = _dense[i];
                if (group.Has(entityID) == false)
                {
                    Remove_Internal(entityID);
                }
            }
        }
        /// <summary>as Intersect sets</summary>
        [MethodImpl(MethodImplOptions.AggressiveInlining)]
        public void IntersectWith(EcsReadonlyGroup group) { IntersectWith(group.GetSource_Internal()); }
        /// <summary>as Intersect sets</summary>
        public void IntersectWith(EcsSpan span)
        {
#if (DEBUG && !DISABLE_DEBUG) || ENABLE_DRAGONECS_ASSERT_CHEKS
            if (_source.ID != span.WorldID) { Throw.Group_ArgumentDifferentWorldsException(); }
#endif
            foreach (var entityID in span)
            {
                if (Has(entityID))
                {
                    MarkEntity_Internal(entityID);
                }
            }
            ClearUnmarked_Internal();
        }
        public void IntersectWith(IEnumerable<int> other)
        {
            if (other is ISet<int> set)
            {
                for (int i = _count; i > 0; i--)//итерация в обратном порядке исключает ошибки при удалении элементов
                {
                    int entityID = _dense[i];
                    if (set.Contains(entityID) == false)
                    {
                        Remove_Internal(entityID);
                    }
                }
            }
            else
            {
                foreach (var entityID in other)
                {
                    if (Has(entityID))
                    {
                        MarkEntity_Internal(entityID);
                    }
                }
                ClearUnmarked_Internal();
            }
        }
        #endregion

        #region SymmetricExceptWith
        /// <summary>as Symmetric Except sets</summary>
        public void SymmetricExceptWith(EcsGroup group)
        {
#if (DEBUG && !DISABLE_DEBUG) || ENABLE_DRAGONECS_ASSERT_CHEKS
            if (_source != group._source) { Throw.Group_ArgumentDifferentWorldsException(); }
#endif
            foreach (var entityID in group) { SymmetricExceptWithStep_Internal(entityID); }
        }
        /// <summary>as Symmetric Except sets</summary>
        [MethodImpl(MethodImplOptions.AggressiveInlining)]
        public void SymmetricExceptWith(EcsReadonlyGroup group) { SymmetricExceptWith(group.GetSource_Internal()); }

        /// <summary>as Symmetric Except sets</summary>
        public void SymmetricExceptWith(EcsSpan span)
        {
#if (DEBUG && !DISABLE_DEBUG) || ENABLE_DRAGONECS_ASSERT_CHEKS
            if (_source.ID != span.WorldID) { Throw.Group_ArgumentDifferentWorldsException(); }
#endif
            foreach (var entityID in span) { SymmetricExceptWithStep_Internal(entityID); }
        }
        public void SymmetricExceptWith(IEnumerable<int> other)
        {
            foreach (var entityID in other) { SymmetricExceptWithStep_Internal(entityID); }
        }
        private void SymmetricExceptWithStep_Internal(int entityID)
        {
            if (Has(entityID))
            {
                Remove_Internal(entityID);
            }
            else
            {
                Add_Internal(entityID);
            }
        }
        #endregion

        #region Inverse
        public void Inverse()
        {
            if (_count == 0)
            {
                foreach (var entityID in _source.Entities)
                {
                    Add_Internal(entityID);
                }
                return;
            }
            foreach (var entityID in _source.Entities)
            {
                if (Has(entityID))
                {
                    Remove_Internal(entityID);
                }
                else
                {
                    Add_Internal(entityID);
                }
            }
        }
        #endregion

        #region SetEquals
        public bool SetEquals(EcsGroup group)
        {
#if (DEBUG && !DISABLE_DEBUG) || ENABLE_DRAGONECS_ASSERT_CHEKS
            if (_source != group.World) { Throw.Group_ArgumentDifferentWorldsException(); }
#endif
            if (group.Count != Count) { return false; }
            foreach (var entityID in group)
            {
                if (Has(entityID) == false)
                {
                    return false;
                }
            }
            return true;
        }
        [MethodImpl(MethodImplOptions.AggressiveInlining)]
        public bool SetEquals(EcsReadonlyGroup group) { return SetEquals(group.GetSource_Internal()); }
        public bool SetEquals(EcsSpan span)
        {
#if (DEBUG && !DISABLE_DEBUG) || ENABLE_DRAGONECS_ASSERT_CHEKS
            if (_source.ID != span.WorldID) { Throw.Group_ArgumentDifferentWorldsException(); }
#endif
            if (span.Count != Count) { return false; }
            foreach (var entityID in span)
            {
                if (Has(entityID) == false)
                {
                    return false;
                }
            }
            return true;
        }
        public bool SetEquals(IEnumerable<int> other)
        {
            if (other is ICollection collection && collection.Count != Count) { return false; }
            foreach (var entityID in other)
            {
                if (Has(entityID) == false)
                {
                    return false;
                }
            }
            return true;
        }
        #endregion

        #region Overlaps
        public bool Overlaps(EcsGroup group)
        {
#if (DEBUG && !DISABLE_DEBUG) || ENABLE_DRAGONECS_ASSERT_CHEKS
            if (_source != group.World) Throw.Group_ArgumentDifferentWorldsException();
#endif
            if (group.Count > Count)
            {
                foreach (var entityID in this)
                {
                    if (group.Has(entityID))
                    {
                        return true;
                    }
                }
            }
            else
            {
                foreach (var entityID in group)
                {
                    if (Has(entityID))
                    {
                        return true;
                    }
                }
            }
            return false;
        }
        [MethodImpl(MethodImplOptions.AggressiveInlining)]
        public bool Overlaps(EcsReadonlyGroup group) { return Overlaps(group.GetSource_Internal()); }
        public bool Overlaps(EcsSpan span)
        {
#if (DEBUG && !DISABLE_DEBUG) || ENABLE_DRAGONECS_ASSERT_CHEKS
            if (_source.ID != span.WorldID) Throw.Group_ArgumentDifferentWorldsException();
#endif
            foreach (var entityID in span)
            {
                if (Has(entityID))
                {
                    return true;
                }
            }
            return false;
        }
        public bool Overlaps(IEnumerable<int> other)
        {
            foreach (var entityID in other)
            {
                if (Has(entityID))
                {
                    return true;
                }
            }
            return false;
        }
        #endregion

        #region IsSubsetOf/IsProperSubsetOf
        public bool IsSubsetOf(EcsGroup group)
        {
#if (DEBUG && !DISABLE_DEBUG) || ENABLE_DRAGONECS_ASSERT_CHEKS
            if (_source != group._source) Throw.Group_ArgumentDifferentWorldsException();
#endif
            if (Count == 0) { return true; }
            if (group.Count < Count) { return false; }
            return IsSubsetOf_Internal(group);
        }
        [MethodImpl(MethodImplOptions.AggressiveInlining)]
        public bool IsSubsetOf(EcsReadonlyGroup group) { return IsSubsetOf(group.GetSource_Internal()); }
        public bool IsSubsetOf(EcsSpan span)
        {
#if (DEBUG && !DISABLE_DEBUG) || ENABLE_DRAGONECS_ASSERT_CHEKS
            if (_source.ID != span.WorldID) Throw.Group_ArgumentDifferentWorldsException();
#endif
            if (Count == 0) { return true; }
            if (span.Count < Count) { return false; }
            return IsSubsetOf_Internal(span);
        }
        public bool IsSubsetOf(IEnumerable<int> other)
        {
            if (Count == 0) { return true; }
            if (other is ICollection collection && collection.Count < Count) { return false; }
            return IsSubsetOf_Internal(other);
        }

        // ================================================================================

        public bool IsProperSubsetOf(EcsGroup group)
        {
#if (DEBUG && !DISABLE_DEBUG) || ENABLE_DRAGONECS_ASSERT_CHEKS
            if (_source != group._source) Throw.Group_ArgumentDifferentWorldsException();
#endif
            if (Count == 0) { return true; }
            if (group.Count <= Count) { return false; }
            return IsSubsetOf_Internal(group);
        }
        [MethodImpl(MethodImplOptions.AggressiveInlining)]
        public bool IsProperSubsetOf(EcsReadonlyGroup group) { return IsProperSubsetOf(group.GetSource_Internal()); }
        public bool IsProperSubsetOf(EcsSpan span)
        {
#if (DEBUG && !DISABLE_DEBUG) || ENABLE_DRAGONECS_ASSERT_CHEKS
            if (_source.ID != span.WorldID) Throw.Group_ArgumentDifferentWorldsException();
#endif
            if (Count == 0) { return true; }
            if (span.Count <= Count) { return false; }
            return IsSubsetOf_Internal(span);
        }
        public bool IsProperSubsetOf(IEnumerable<int> other)
        {
            if (Count == 0) { return true; }
            if (other is ICollection collection && collection.Count <= Count) { return false; }
            return IsSubsetOf_Internal(other);
        }

        // ================================================================================

        [MethodImpl(MethodImplOptions.AggressiveInlining)]
        private bool IsSubsetOf_Internal(EcsGroup group)
        {
            foreach (var entityID in this)
            {
                if (group.Has(entityID) == false)
                {
                    return false;
                }
            }
            return true;
        }
        [MethodImpl(MethodImplOptions.AggressiveInlining)]
        private bool IsSubsetOf_Internal(EcsSpan span)
        {
            int uniqueCount = 0;
            foreach (var entityID in span)
            {
                if (Has(entityID) == false)
                {
                    uniqueCount++;
                }
            }
            return uniqueCount == Count;
        }
        [MethodImpl(MethodImplOptions.AggressiveInlining)]
        private bool IsSubsetOf_Internal(IEnumerable<int> other)
        {
            int uniqueCount = 0;
            foreach (var entityID in other)
            {
                if (Has(entityID) == false)
                {
                    uniqueCount++;
                }
            }
            return uniqueCount == Count;
        }
        #endregion

        #region IsSupersetOf/IsProperSupersetOf
        public bool IsSupersetOf(EcsGroup group)
        {
#if (DEBUG && !DISABLE_DEBUG) || ENABLE_DRAGONECS_ASSERT_CHEKS
            if (_source != group._source) Throw.Group_ArgumentDifferentWorldsException();
#endif
            if (group.Count > Count) { return false; }
            return IsSupersetOf_Internal(group);
        }
        [MethodImpl(MethodImplOptions.AggressiveInlining)]
        public bool IsSupersetOf(EcsReadonlyGroup group) { return IsSupersetOf(group.GetSource_Internal()); }
        public bool IsSupersetOf(EcsSpan span)
        {
#if (DEBUG && !DISABLE_DEBUG) || ENABLE_DRAGONECS_ASSERT_CHEKS
            if (_source.ID != span.WorldID) Throw.Group_ArgumentDifferentWorldsException();
#endif
            if (span.Count > Count) { return false; }
            return IsSupersetOf_Internal(span);
        }
        public bool IsSupersetOf(IEnumerable<int> other)
        {
            if (other is ICollection collection && collection.Count > Count) { return false; }
            return IsSupersetOf_Internal(other);
        }

        // ================================================================================

        public bool IsProperSupersetOf(EcsGroup group)
        {
#if (DEBUG && !DISABLE_DEBUG) || ENABLE_DRAGONECS_ASSERT_CHEKS
            if (_source != group._source) Throw.Group_ArgumentDifferentWorldsException();
#endif
            if (group.Count >= Count) { return false; }
            return IsSupersetOf_Internal(group);
        }
        [MethodImpl(MethodImplOptions.AggressiveInlining)]
        public bool IsProperSupersetOf(EcsReadonlyGroup group) { return IsProperSupersetOf(group.GetSource_Internal()); }
        public bool IsProperSupersetOf(EcsSpan span)
        {
#if (DEBUG && !DISABLE_DEBUG) || ENABLE_DRAGONECS_ASSERT_CHEKS
            if (_source.ID != span.WorldID) Throw.Group_ArgumentDifferentWorldsException();
#endif
            if (span.Count >= Count) { return false; }
            return IsSupersetOf_Internal(span);
        }
        public bool IsProperSupersetOf(IEnumerable<int> other)
        {
            if (other is ICollection collection && collection.Count >= Count) { return false; }
            return IsSupersetOf_Internal(other);
        }

        // ================================================================================

        private bool IsSupersetOf_Internal(EcsGroup group)
        {
            foreach (var entityID in group)
            {
                if (Has(entityID) == false)
                {
                    return false;
                }
            }
            return true;
        }
        private bool IsSupersetOf_Internal(EcsSpan span)
        {
            foreach (var entityID in span)
            {
                if (Has(entityID) == false)
                {
                    return false;
                }
            }
            return true;
        }
        private bool IsSupersetOf_Internal(IEnumerable<int> other)
        {
            foreach (var entityID in other)
            {
                if (Has(entityID) == false)
                {
                    return false;
                }
            }
            return true;
        }
        #endregion

        #endregion

        #region Static Set operations

        #region Union
        /// <summary>as Intersect sets</summary>
        /// <returns>new group from pool</returns>
        public static EcsGroup Union(EcsGroup a, EcsGroup b)
        {
#if (DEBUG && !DISABLE_DEBUG) || ENABLE_DRAGONECS_ASSERT_CHEKS
            if (a._source != b._source) { Throw.Group_ArgumentDifferentWorldsException(); }
#endif
            EcsGroup result = a._source.GetFreeGroup();
            foreach (var entityID in a)
            {
                result.Add_Internal(entityID);
            }
            foreach (var entityID in b)
            {
                result.Add(entityID);
            }
            return result;
        }
        /// <summary>as Intersect sets</summary>
        /// <returns>new group from pool</returns>
        public static EcsGroup Union(EcsReadonlyGroup a, EcsReadonlyGroup b)
        {
            return Union(a.GetSource_Internal(), b.GetSource_Internal());
        }
        /// <summary>as Intersect sets</summary>
        /// <returns>new group from pool</returns>
        public static EcsGroup Union(EcsSpan a, EcsSpan b)
        {
#if (DEBUG && !DISABLE_DEBUG) || ENABLE_DRAGONECS_ASSERT_CHEKS
            if (a.WorldID != b.WorldID) { Throw.Group_ArgumentDifferentWorldsException(); }
#endif
            EcsGroup result = a.World.GetFreeGroup();
            foreach (var entityID in a)
            {
                result.Add_Internal(entityID);
            }
            foreach (var entityID in b)
            {
                result.Add(entityID);
            }
            return result;
        }
        #endregion

        #region Except
        /// <summary>as Except sets</summary>
        /// <returns>new group from pool</returns>
        public static EcsGroup Except(EcsGroup a, EcsGroup b)
        {
#if (DEBUG && !DISABLE_DEBUG) || ENABLE_DRAGONECS_ASSERT_CHEKS
            if (a._source != b._source) { Throw.Group_ArgumentDifferentWorldsException(); }
#endif
            EcsGroup result = a._source.GetFreeGroup();
            foreach (var entityID in a)
            {
                if (b.Has(entityID) == false)
                {
                    result.Add_Internal(entityID);
                }
            }
            return result;
        }
        /// <summary>as Except sets</summary>
        /// <returns>new group from pool</returns>
        public static EcsGroup Except(EcsSpan a, EcsGroup b)
        {
#if (DEBUG && !DISABLE_DEBUG) || ENABLE_DRAGONECS_ASSERT_CHEKS
            if (a.WorldID != b._source.ID) { Throw.Group_ArgumentDifferentWorldsException(); }
#endif
            EcsGroup result = b._source.GetFreeGroup();
            foreach (var entityID in a)
            {
                if (b.Has(entityID) == false)
                {
                    result.Add_Internal(entityID);
                }
            }
            return result;
        }
        /// <summary>as Except sets</summary>
        /// <returns>new group from pool</returns>
        public static EcsGroup Except(EcsSpan a, EcsSpan b)
        {
#if (DEBUG && !DISABLE_DEBUG) || ENABLE_DRAGONECS_ASSERT_CHEKS
            if (a.WorldID != b.WorldID) { Throw.Group_ArgumentDifferentWorldsException(); }
#endif
            EcsGroup result = a.World.GetFreeGroup();
            result.CopyFrom(a);
            result.ExceptWith(b);
            return result;
        }
        /// <summary>as Except sets</summary>
        /// <returns>new group from pool</returns>
        public static EcsGroup Except(EcsReadonlyGroup a, EcsReadonlyGroup b)
        {
            return Except(a.GetSource_Internal(), b.GetSource_Internal());
        }
        #endregion

        #region Intersect
        /// <summary>as Intersect sets</summary>
        /// <returns>new group from pool</returns>
        public static EcsGroup Intersect(EcsGroup a, EcsGroup b)
        {
#if (DEBUG && !DISABLE_DEBUG) || ENABLE_DRAGONECS_ASSERT_CHEKS
            if (a._source != b._source) { Throw.Group_ArgumentDifferentWorldsException(); }
#endif
            EcsGroup result = a._source.GetFreeGroup();
            foreach (var entityID in a)
            {
                if (b.Has(entityID))
                {
                    result.Add_Internal(entityID);
                }
            }
            return result;
        }
        /// <summary>as Intersect sets</summary>
        /// <returns>new group from pool</returns>
        public static EcsGroup Intersect(EcsSpan a, EcsGroup b)
        {
#if (DEBUG && !DISABLE_DEBUG) || ENABLE_DRAGONECS_ASSERT_CHEKS
            if (a.WorldID != b._source.ID) { Throw.Group_ArgumentDifferentWorldsException(); }
#endif
            EcsGroup result = b._source.GetFreeGroup();
            foreach (var entityID in a)
            {
                if (b.Has(entityID))
                {
                    result.Add_Internal(entityID);
                }
            }
            return result;
        }
        /// <summary>as Intersect sets</summary>
        /// <returns>new group from pool</returns>
        public static EcsGroup Intersect(EcsGroup a, EcsSpan b)
        {
            //операция симметричная, можно просто переставить параметры
            return Intersect(b, a);
        }
        /// <summary>as Intersect sets</summary>
        /// <returns>new group from pool</returns>
        public static EcsGroup Intersect(EcsSpan a, EcsSpan b)
        {
#if (DEBUG && !DISABLE_DEBUG) || ENABLE_DRAGONECS_ASSERT_CHEKS
            if (a.WorldID != b.WorldID) { Throw.Group_ArgumentDifferentWorldsException(); }
#endif
            EcsGroup result = b.World.GetFreeGroup();
            result.CopyFrom(a);
            result.IntersectWith(b);
            return result;
        }
        /// <summary>as Intersect sets</summary>
        /// <returns>new group from pool</returns>
        public static EcsGroup Intersect(EcsReadonlyGroup a, EcsReadonlyGroup b)
        {
            return Intersect(a.GetSource_Internal(), b.GetSource_Internal());
        }
        #endregion

        #region SymmetricExcept
        /// <summary>as Symmetric Except sets</summary>
        /// <returns>new group from pool</returns>
        public static EcsGroup SymmetricExcept(EcsGroup a, EcsGroup b)
        {
#if (DEBUG && !DISABLE_DEBUG) || ENABLE_DRAGONECS_ASSERT_CHEKS
            if (a._source != b._source) { Throw.Group_ArgumentDifferentWorldsException(); }
#endif
            EcsGroup result = a._source.GetFreeGroup();
            foreach (var entityID in a)
            {
                if (b.Has(entityID) == false)
                {
                    result.Add_Internal(entityID);
                }
            }
            foreach (var entityID in b)
            {
                if (a.Has(entityID) == false)
                {
                    result.Add_Internal(entityID);
                }
            }
            return result;
        }
        /// <summary>as Symmetric Except sets</summary>
        /// <returns>new group from pool</returns>
        public static EcsGroup SymmetricExcept(EcsSpan a, EcsSpan b)
        {
#if (DEBUG && !DISABLE_DEBUG) || ENABLE_DRAGONECS_ASSERT_CHEKS
            if (a.WorldID != b.WorldID) { Throw.Group_ArgumentDifferentWorldsException(); }
#endif
            EcsGroup result = a.World.GetFreeGroup();
            result.CopyFrom(a);
            foreach (var entityID in b)
            {
                if (result.Has(entityID))
                {
                    result.MarkEntity_Internal(entityID);
                }
                else
                {
                    result.Add_Internal(entityID);
                }
            }
            result.ClearMarked_Internal();
            return result;
        }
        public static EcsGroup SymmetricExcept(EcsReadonlyGroup a, EcsReadonlyGroup b)
        {
            return SymmetricExcept(a.GetSource_Internal(), b.GetSource_Internal());
        }
        #endregion

        #region Inverse
        public static EcsGroup Inverse(EcsGroup a)
        {
            EcsGroup result = a._source.GetFreeGroup();
            foreach (var entityID in a._source.Entities)
            {
                if (a.Has(entityID) == false)
                {
                    result.Add_Internal(entityID);
                }
            }
            return result;
        }
        public static EcsGroup Inverse(EcsReadonlyGroup a)
        {
            return Inverse(a.GetSource_Internal());
        }
        public static EcsGroup Inverse(EcsSpan a)
        {
            EcsGroup result = a.World.GetFreeGroup();
            result.CopyFrom(a.World.Entities);
            result.ExceptWith(a);
            return result;
        }
        #endregion

        #endregion

        #region Enumerator
        [MethodImpl(MethodImplOptions.AggressiveInlining)]
        public Enumerator GetEnumerator() { return new Enumerator(this); }
        IEnumerator IEnumerable.GetEnumerator() { return GetEnumerator(); }
        IEnumerator<int> IEnumerable<int>.GetEnumerator() { return GetEnumerator(); }
        public struct Enumerator : IEnumerator<int>
        {
            private readonly int[] _dense;
            private uint _index;
            [MethodImpl(MethodImplOptions.AggressiveInlining)]
            public Enumerator(EcsGroup group)
            {
                _dense = group._dense;
                //для оптимизации компилятором
                _index = (uint)(group._count > _dense.Length ? _dense.Length : group._count) + 1;
            }
            public int Current
            {
                [MethodImpl(MethodImplOptions.AggressiveInlining)]
                get { return _dense[_index]; }
            }
            object IEnumerator.Current { get { return Current; } }
            [MethodImpl(MethodImplOptions.AggressiveInlining)]
            public bool MoveNext() { return --_index > 0; }  // проверка с учтом что отсчет начинается с индекса 1 
            [MethodImpl(MethodImplOptions.AggressiveInlining)]
            void IDisposable.Dispose() { }
            void IEnumerator.Reset() { throw new NotSupportedException(); }
        }
        #endregion

        #region HiBitMarking
        [MethodImpl(MethodImplOptions.AggressiveInlining)]
        private void MarkEntity_Internal(int entityID)
        {
            //throw new NotImplementedException();
            //_sparse[entityID] |= int.MinValue;

            _dense[IndexOf(entityID)] |= int.MinValue;
        }
        [MethodImpl(MethodImplOptions.AggressiveInlining)]
        private bool IsMarkIndex_Internal(int index)
        {
            return (_dense[index] & int.MinValue) == int.MinValue;
        }
        [MethodImpl(MethodImplOptions.AggressiveInlining)]
        private void UnmarkIndex_Internal(int index)
        {
            _dense[index] &= int.MaxValue;
        }
        [MethodImpl(MethodImplOptions.AggressiveInlining)]
        private void ClearUnmarked_Internal()
        {
            for (int i = _count; i > 0; i--)//итерация в обратном порядке исключает ошибки при удалении элементов
            {
                int entityID = _dense[i];
                if (IsMarkIndex_Internal(i))
                {
                    UnmarkIndex_Internal(i);
                }
                else
                {
                    Remove_Internal(entityID);
                }
            }
        }
        [MethodImpl(MethodImplOptions.AggressiveInlining)]
        private void ClearMarked_Internal()
        {
            for (int i = _count; i > 0; i--)//итерация в обратном порядке исключает ошибки при удалении элементов
            {
                int entityID = _dense[i];
                if (IsMarkIndex_Internal(i))
                {
                    UnmarkIndex_Internal(i); // Unmark_Internal должен быть до Remove_Internal
                    Remove_Internal(entityID);
                }
            }
        }
        #endregion

        #region Other
        [MethodImpl(MethodImplOptions.AggressiveInlining)]
        public int First() { return _dense[1]; }
        [MethodImpl(MethodImplOptions.AggressiveInlining)]
        public int Last() { return _dense[_count]; }
        [MethodImpl(MethodImplOptions.AggressiveInlining)]
        internal void OnWorldResize_Internal(int newSize)
        {
            //Array.Resize(ref _sparse, newSize);
            _totalCapacity = newSize;
            var oldPagesCount = _sparsePagesCount;
            _sparsePagesCount = CalcSparseSize(_totalCapacity);
            _sparsePages = UnmanagedArrayUtility.Resize<PageSlot>(_sparsePages, _sparsePagesCount);
            for (int i = oldPagesCount; i < _sparsePagesCount; i++)
            {
                _sparsePages[i] = PageSlot.Empty;
            }
        }
        [MethodImpl(MethodImplOptions.AggressiveInlining)]
        internal void OnReleaseDelEntityBuffer_Internal(ReadOnlySpan<int> buffer)
        {
            if (_count <= 0) { return; }
            foreach (var entityID in buffer)
            {
                if (Has(entityID))
                {
                    Remove_Internal(entityID);
                }
            }
        }
        public override string ToString()
        {
            return CollectionUtility.EntitiesToString(_dense.Skip(1).Take(_count), "group");
        }
        void ICollection<int>.Add(int item) { Add(item); }
        bool ICollection<int>.Contains(int item) { return Has(item); }

        [MethodImpl(MethodImplOptions.AggressiveInlining)]
        public static implicit operator EcsReadonlyGroup(EcsGroup a) { return a.Readonly; }
        [MethodImpl(MethodImplOptions.AggressiveInlining)]
        public static implicit operator EcsSpan(EcsGroup a) { return a.ToSpan(); }
        internal class DebuggerProxy
        {
            private EcsGroup _group;
            public EcsWorld World { get { return _group.World; } }
            public bool IsReleased { get { return _group.IsReleased; } }
            public EntitySlotInfo[] Entities
            {
                get
                {
                    EntitySlotInfo[] result = new EntitySlotInfo[_group.Count];
                    int i = 0;
                    foreach (var e in _group)
                    {
                        result[i++] = _group.World.GetEntitySlotInfoDebug(e);
                    }
                    return result;
                }
            }
            public int Count { get { return _group.Count; } }
            public int CapacityDense { get { return _group.CapacityDense; } }
            public override string ToString() { return _group.ToString(); }
            public DebuggerProxy(EcsGroup group) { _group = group; }
            public DebuggerProxy(EcsReadonlyGroup group) : this(group.GetSource_Internal()) { }
        }
        #endregion

        #region PageSlot
        private static int CalcSparseSize(int capacity)
        {
            return (capacity >> PageSlot.SHIFT) + ((capacity & PageSlot.MASK) == 0 ? 0 : 1);
        }
        [DebuggerTypeProxy(typeof(DebuggerProxy))]
        private struct PageSlot
        {
            public const int SHIFT = 6; // 64
            public const int SIZE = 1 << SHIFT;
            public const int MASK = SIZE - 1;

            public static readonly PageSlot Empty = new PageSlot(_nullPage);

            public int* Indexes;
            public int IndexesXOR;
            public sbyte Count;
            public PageSlot(int* indexes)
            {
                Indexes = indexes;
                IndexesXOR = 0;
                Count = 0;
            }
            private class DebuggerProxy
            {
                private PageSlot _page;
                public int[] Indexes;
                public IntPtr IndexesPtr;
                public bool IsNullPage
                {
                    get { return IndexesPtr == (IntPtr)_nullPagePtrFake; }
                }
                public int IndexesXOR;
                public sbyte Count;

                public DebuggerProxy(PageSlot page) 
                { 
                    _page = page;
                    Indexes = new int[SIZE];
                    for (int i = 0; i < SIZE; i++)
                    {
                        Indexes[i] = page.Indexes[i];
                    }
                    IndexesPtr = (IntPtr)page.Indexes;
                    IndexesXOR = page.IndexesXOR;
                    Count = page.Count;
                }
            }
        }
        #endregion
    }
}<|MERGE_RESOLUTION|>--- conflicted
+++ resolved
@@ -402,10 +402,6 @@
             _dense[_count] = entityID;
 
             //_sparse[entityID] = _count;
-<<<<<<< HEAD
-            PageSlot* page = _sparsePages + (entityID >> PageSlot.SHIFT);
-            if (page->Count == 0)
-=======
             ref PageSlot page = ref _sparsePages[entityID >> PageSlot.SHIFT];
             if(page.Count++ == 1)
             {
@@ -418,7 +414,6 @@
                 page.Indexes = _source.TakePage();
             }
             if(page.Count != 1)
->>>>>>> d068b22d
             {
                 page.Indexes[entityID & PageSlot.MASK] = _count;
                 page.IndexesXOR ^= _count;
