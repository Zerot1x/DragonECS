<p align="center">
<img width="660" src="https://github.com/DCFApixels/DragonECS/assets/99481254/c09e385e-08c1-4c04-904a-36ad7e25e45b.png">
</p>

<p align="center">
<img alt="Version" src="https://img.shields.io/github/package-json/v/DCFApixels/DragonECS?color=%23ff4e85&style=for-the-badge">
<img alt="License" src="https://img.shields.io/github/license/DCFApixels/DragonECS?color=ff4e85&style=for-the-badge">
<a href="https://discord.gg/kqmJjExuCf"><img alt="Discord" src="https://img.shields.io/discord/1111696966208999525?color=%2300b269&label=Discord&logo=Discord&logoColor=%23ffffff&style=for-the-badge"></a>
</p>

# DragonECS - C# Entity Component System Framework
Вдохновленно [LeoEcs](https://github.com/Leopotam/ecslite)
| Languages: | [Русский](https://github.com/DCFApixels/DragonECS/blob/main/README-RU.md) | [English(WIP)](https://github.com/DCFApixels/DragonECS) |
| :--- | :--- | :--- |

<<<<<<< HEAD
Данный [ECS](https://en.wikipedia.org/wiki/Entity_component_system) Фреймворк нацелен на максимальную удобность, модульность, расширяемость и производительность динамического изменения сущностей. Без генерации кода и зависимостей.
> [!Warning]
=======
Данный [ECS](https://en.wikipedia.org/wiki/Entity_component_system) Фреймворк нацелен на максимальную удобность, модульность, расширяемость и производительность динамического изменения сущностей. Без генерации кода и зависимостей. Вднохновлен [LeoEcs](https://github.com/Leopotam/ecslite).

> [!IMPORTANT]
> И с Новым Годом

> [!WARNING]
>>>>>>> aacbda55
> Проект в стадии разработки. API может меняться.  
> Readme еще не завершен

## Оглавление
<<<<<<< HEAD
* [Установка](#Установка)
  * [Unity-модуль](#Unity-модуль)
  * [В виде иходников](#В-виде-иходников)
  * [Версионирование](#Версионирование)
* [Основные концепции](#Основные-концепции)
  * [Entity](#Entity)
  * [Component](#Component)
  * [System](#System)
* [Концепции фреймворка](#Концепции-фреймворка)
  * [Пайплайн](#Пайплайн)
    * [Построение](#Построение)
    * [Внедрение зависимостей](#Внедрение-зависимостей)
    * [Модули](#Модули)
    * [Слои](#Слои)
  * [Процессы](#Процессы)
  * [Мир](#Мир)
  * [Пул](#Пул)
  * [Группа](#Группа)
  * [Аспект](#Аспект)
  * [Запрос](#Запрос)
  * [Корень ECS](#Корень-ECS)
    * [Пример для Unity](#Пример-для-Unity)
    * [Общий пример](#Общий-пример)
* [Debug](#Debug)
  * [Debug-Атрибуты](#Debug-Атрибуты)
  * [EcsDebug](#EcsDebug)
* [Расширения](#Расширения)
* [FAQ](#FAQ)
* [Обратная связь](#Обратная-связь)
=======
- [DragonECS - C# Entity Component System Framework](#dragonecs---c-entity-component-system-framework)
  - [Оглавление](#оглавление)
- [Установка](#установка)
    - [Версионирование](#версионирование)
- [Основные концепции](#основные-концепции)
  - [Entity](#entity)
  - [Component](#component)
  - [System](#system)
- [Концепции фреймворка](#концепции-фреймворка)
  - [Пайплайн](#пайплайн)
    - [Построение](#построение)
    - [Внедрение зависимостей](#внедрение-зависимостей)
    - [Модули](#модули)
    - [Слои](#слои)
  - [Процессы](#процессы)
  - [Мир](#мир)
    - [Компоненты мира](#компоненты-мира)
  - [Пул](#пул)
  - [Аспект](#аспект)
  - [Запросы](#запросы)
  - [Группа](#группа)
  - [Корень ECS](#корень-ecs)
    - [Пример для Unity](#пример-для-unity)
    - [Общий пример](#общий-пример)
  - [Гибридность](#гибридность)
- [Debug](#debug)
  - [Атрибуты](#атрибуты)
  - [EcsDebug](#ecsdebug)
  - [Профилирование](#профилирование)
- [Расширения](#расширения)
- [FAQ](#faq)
  - ['ReadOnlySpan\<\>' could not be found](#readonlyspan-could-not-be-found)
- [Обратная связь](#обратная-связь)
>>>>>>> aacbda55

</br>

# Установка
* ### Unity-модуль
Поддерживается установка в виде Unity-модуля в  при помощи добавления git-URL [в PackageManager](https://docs.unity3d.com/2023.2/Documentation/Manual/upm-ui-giturl.html) или ручного добавления в `Packages/manifest.json`: 
```
https://github.com/DCFApixels/DragonECS.git 
```
* ### В виде иходников
Фреймворк так же может быть добавлен в проект в виде исходников.

### Версионирование
В DragonECS применяется следующая семантика версионирования: [Открыть](https://gist.github.com/DCFApixels/e53281d4628b19fe5278f3e77a7da9e8#file-dcfapixels_versioning_ru-md)

</br>

# Основные концепции
## Entity
**Сущности** - это то к чему крепятся данные. Реализованы в виде идентификаторов, которых есть 2 вида:
* `int` - однократный идентификатор, применяется в пределах одного тика. Не рекомендуется хранить `int` идентификаторы, в место этого используйте `entlong`;
* `entlong` - долговременный идентификатор, содержит в себе полный набор информации для однозначной идентификации;
``` csharp
// Создание новой сущности в мире.
int entityID = _world.NewEntity();

// Удаление сущности.
_world.DelEntity(entityID);

// Копирование компонентов одной сущности в другую.
_world.CopyEntity(entityID, otherEntityID);

// Клонирование сущности.
int newEntityID = _world.CloneEntity(entityID);
```

<details>
<summary>Работа с entlong</summary>
 
``` csharp
// Конвертация int в entlong.
entlong entity = _world.GetEntityLong(entityID);
// или
entlong entity = entityID.ToEntityLong(_world);

// Проверка что сущность еще жива.
if (entity.IsAlive) { }

// Конвертация entlong в int. Если сущность уже не существует, будет брошено исключение. 
int entityID = entity.ID;

// Конвертация entlong в int. Вернет true и ее int идентификатор, если сущность еще жива.
if (entity.TryGetID(out int entityID)) { }
```
 
 </details>
 
> **NOTICE:** Сущности не могут существовать без компонентов, пустые сущности будут автоматически удаляться сразу после удаления последнего компонента либо в конце тика.
## Component
**Компоненты** - это данные для сущностей. Обязаны реализовывать интерфейс `IEcsComponent` или другой указываюший вид компонента. 
```c#
struct Health : IEcsComponent
{
    public float health;
    public int armor;
}
struct PlayerTag : IEcsTagComponent {}
```
Встроенные виды компонентов:
* `IEcsComponent` - Компоненты с данными.
* `IEcsTagComponent` - Компоненты-теги. Без данных.
* `IEcsHybridComponent` - Гибридные компоненты. Испольщуются для реализации [гибридности](#Гибридность).

## System
**Системы** - это основная логика, тут задается поведение сущностей. Существуют в виде пользовательских классов, реализующих как минимум один из интерфейсов процессов. Основные процессы:
```c#
class SomeSystem : IEcsPreInitProcess, IEcsInitProcess, IEcsRunProcess, IEcsDestroyProcess
{
    // Будет вызван один раз в момент работы EcsPipeline.Init() и до срабатывания IEcsInitProcess.Init()
    public void PreInit () { }
    
    // Будет вызван один раз в момент работы EcsPipeline.Init() и после срабатывания IEcsPreInitProcess.PreInit()
    public void Init ()  { }
    
    // Будет вызван один раз в момент работы EcsPipeline.Run().
    public void Run () { }
    
    // Будет вызван один раз в момент работы EcsPipeline.Destroy()
    public void Destroy () { }
}
```
> Для реализации дополнительных процессов перейдите к разделу [Процессы](#Процессы).

</br>

# Концепции фреймворка
## Пайплайн
Является контейнером и движком систем, определяя поочередность их вызова, предоставляющий механизм для сообщений между системами и механизм внедрения зависимостей. Реализован в виде класса `EcsPipeline`.
### Построение
За построение пайплайна отвечает Builder. В Builder добавляются системы, а в конце строится пайплайн. Пример:
```c#
EcsPipelone pipeline = EcsPipeline.New() //Создает Builder пайплайна
    // Добавляет систему System1 в очередь систем
    .Add(new System1())
    // Добавляет System2 в очередь после System1
    .Add(new System2())
    // Добавляет System3 в очередь после System2, но в единичном экземпляре
    .AddUnique(new System3())
    // Завершает построение пайплайна и возвращает его экземпляр 
    .Build(); 
pipeline.Init(); // Инициализация пайплайна
```
> Для одновременного построения и инициализации есть метод Builder.BuildAndInit();
### Внедрение зависимостей
Внедрение зависимостей - это процесс который запускается вместе с инициализацией пайплайна и внедряет данные переданные в Builder.

> [!WARNING]
> Внедрение идет параллельно с PreInit, поэтому в PreInit инъекция - не гарантируется.
> [!WARNING]
> Экземпляр EcsPipeline автоматически внедряется до еще до PreInit.
``` c#
SomeData _someData;
//...
EcsPipelone pipeline = EcsPipeline.New()
    //...
    .Inject(_someData) // Внедрит в системы экземпляр _someData
    //...
    .BuildAndInit();

//...

class SomeSystem : IInject<SomeData>, IEcsRunProcess
{
    // Для внедрения используется интерфейс IInject<T> и его метод Inject(T obj)
    SomeData _someData
    public void Inject(SomeData obj) => _someData = obj;

    public void PreInit ()
    {
        // тут возможно еще не внедрен _someData
    }
    public void Init ()
    {
        // тут можно пользовать _someData
    }
    public void Run ()
    {
        // тут можно пользовать _someData
    }
    public void Destroy () 
    {
        // тут можно пользовать _someData
    }
}
```
### Модули
Группы систем реализующие общую фичу можно объединять в модули, и просто добавлять модули в Pipeline.
``` c#
using DCFApixels.DragonECS;
class Module : IEcsModule 
{
    public void Import(EcsPipeline.Builder b) 
    {
        b.Add(new System1());
        b.Add(new System2(), EcsConsts.END_LAYER); // данная система будет добавлена в слой EcsConsts.END_LAYER
        b.Add(new System3());
    }
}
```
``` csharp
EcsPipelone pipeline = EcsPipeline.New()
    //...
    .AddModule(new Module())
    //...
    .BuildAndInit();
```
### Слои
Очередь систем можно разбить на слои. Слой определяет место в очереди для вставки систем. Если необходимо чтобы какая-то система была вставлена в конце очереди, вне зависимости от места добавления, эту систему можно добавить в слой EcsConsts.END_LAYER.
``` c#
const string SOME_LAYER = nameof(SOME_LAYER);
EcsPipelone pipeline = EcsPipeline.New()
    //...
    .Layers.Insert(EcsConsts.END_LAYER, SOME_LAYER) // Вставляет новый слой перед конечным слоем EcsConsts.END_LAYER
    .Add(New SomeSystem(), SOME_LAYER) // Система SomeSystem будет вставлена в слой SOME_LAYER
    //...
    .BuildAndInit();
```
Встроенные слои расположены в следующем порядке:
* `EcsConst.PRE_BEGIN_LAYER`
* `EcsConst.BEGIN_LAYER`
* `EcsConst.BASIC_LAYER` (Если при добавблении системы не указать слой, то она будет доавблена сюда)
* `EcsConst.END_LAYER`
* `EcsConst.POST_END_LAYER`

## Процессы
Процессы - это очереди систем реализующие общий интерфейс, например `IEcsRunProcess`. Для запуска процессов используются Runner-ы. Встроенные процессы вызываются автоматически, для запуска пользовательских процессов используйте раннеры получаемые из `EcsPipeline.GetRunner<TInterface>()`.
> Рекомендуется кешировать полученные через GetRunner раннеры.

<details>
<summary>Встроенные процессы</summary>
 
* `IEcsPreInitProcess`, `IEcsInitProcess`, `IEcsRunProcess`, `IEcsDestroyProcess` - процессы жизненого цикла `EcsPipeline`.
* `IEcsPreInject`, `IEcsInject<T>` - Процессы системы [внедрения зависимостей](#Внедрение-зависимостей).
* `IEcsPreInitInjectProcess` - Так же процесс системы [внедрения зависимостей](#Внедрение-зависимостей), но работает в пределах до выполнения IEcsInitProcess, сигнализирует о начале и окончании предварительных внедрений.

</details>
 
<details>
<summary>Пользовательские процессы</summary>
 
Для добавления нового процесса создайте интерфейс наследованный от `IEcsProcess` и создайте раннер для него. Раннер это класс реализующий интерфейс запускаемого процесса и наследуемый от EcsRunner<TInterface>. А после к интерфейсу добавте атрибут `BindWithEcsRunner` для связи. Пример:
 ```c#
[BindWithEcsRunner(typeof(DoSomethingProcessRunner))]
interface IDoSomethingProcess : IEcsProcess
{
    void Do();
}
sealed class DoSomethingProcessRunner : EcsRunner<IDoSomethingProcess>, IDoSomethingProcess
{
    public void Do()
    {
        foreach (var item in targets) item.Do();
    }
}
```
> Раннеры имеют ряд требований к реализации: 
> * Для одного интерфейса может быть только одна реализация раннера;
> * Наследоваться от `EcsRunner<TInterface>` можно только напрямую;
> * Раннер может содержать только один интерфейс(за исключением `IEcsSystem`);
> * Наследуемый класс `EcsRunner<TInterface>,` в качестве `TInterface` должен принимать реализованный интерфейс;
> * Раннер не может быть размещен внутри другого класса.
    
</details>

## Мир
Является контейнером для сущностей и компонентов.
> **NOTICE:** Необходимо вызывать EcsWorld.Destroy() у экземпляра мира если он больше не нужен.
### Компоненты мира
С помощью компонентов можно прикреплять дополнительные данные к мирам. В качестве компонентов используются `struct` типы.
``` csharp
ref WorldComponent component = ref _world.Get<WorldComponent>();
```
Реализация компонента:
``` csharp
public struct WorldComponent
{
    // Данные.
}
```
Или:
``` csharp
public struct WorldComponent : IEcsWorldComponent<WorldComponent>
{
    // Данные.
    void IEcsWorldComponent<WorldComponent>.Init(ref WorldComponent component, EcsWorld world)
    {
        // Действия при инициализации компонента. Вызывается до первого возвращения из EcsWorld.Get
    }
    void IEcsWorldComponent<WorldComponent>.OnDestroy(ref WorldComponent component, EcsWorld world)
    {
        // Действия когда вызывается EcsWorld.Destroy.
        // Вызов OnDestroy, обязует пользователя вручную обнулять компонент, если это необходимо. 
        component = default;
    }
}
```

<details>
<summary>Пример использования</summary>

События интерфейса IEcsWorldComponent<T>, могут быть использованы для автоматической инициализации полей компонента, и освобождения ресурсов.
``` csharp
public struct WorldComponent : IEcsWorldComponent<WorldComponent>
{
    private SomeClass _object; // Объект который будет утилизироваться.
    private SomeReusedClass _resusedObject; // Объект который будет переиспользоваться.
    public SomeClass Object => _object;
    public SomeReusedClass ResusedObject => _resusedObject;
    void IEcsWorldComponent<WorldComponent>.Init(ref WorldComponent component, EcsWorld world)
    {
        if (component._resusedObject == null)
            component._resusedObject = new SomeReusedClass();
        component._object = new SomeClass();
        // Теперь при получении компонента через EcsWorld.Get, _resusedObject и _object уже будут созданы.
    }
    void IEcsWorldComponent<WorldComponent>.OnDestroy(ref WorldComponent component, EcsWorld world)
    {
        // Утилизируем не нужный объект, и освобождаем ссылку на него, чтобы GC мог его собрать.
        component._object.Dispose();
        component._object = null;
        
        // Как вариант тут можно сделать сброс значений у переиспользуемого объекта.
        //component._resusedObject.Reset();
        
        //Так как в этом примере не нужно полное обнуление компонента, то строчка ниже не нужна.
        //component = default;
    }
}
```

</details>

> Компоненты можно применять для создания расширений в связке с методами расширений.
## Пул
Является контейнером для компонентов, предоставляет методы для добавления/чтения/редактирования/удаления компонентов на сущности. Есть несколько видов пулов, для разных целей:
* `EcsPool` - универсальный пул, хранит struct-компоненты реализующие интерфейс `IEcsComponent`;
* `EcsTagPool` - подходит для хранения пустых компонентов-тегов, в сравнении с `EcsPool` имеет лучше оптимизацию памяти и скорости, хранит struct-компоненты `IEcsTagComponent`;
* `EcsHybridPool` - пул для гибридных компонентов. Испольщуются для реализации [гибридности](#Гибридность), хранит struct-компоненты `IEcsHybridComponent`;

Пулы имеют 5 основных метода и их разновидности:
``` csharp
// Один из способов получить пул из мира.
EcsPool<Pose> poses = _world.GetPool<Pose>();
 
// Добавит компонент на сущность, бросит исключение если компонент уже есть у сущности.
ref var addedPose = ref poses.Add(entityID);
 
// Вернет компонент, бросит исключение если у сущности нет этого компонента. 
ref var gettedPose = ref poses.Get(entityID);
 
// Вернет компонент доступный только для чтения, бросит исключение если у сущности нет этого компонента. 
ref readonly var readonlyPose = ref poses.Read(entityID);
 
// Вернет true если у сущности есть компонент, в противном случае false.
if (poses.Has(entityID)) { /* ... */ }
 
// Удалит компонент у сущности, бросит исключение если у сущности нет этого компонента.
poses.Del(entityID);
```
> Есть "безопасные" методы, которые сначала выполнят проверку наличия/отсутствия компонента, названия таких методов начинаются с `Try`
    
Имеется возможность реализации пользовательского пула
> эта функция будет описана в ближайшее время
 
## Аспект
Это пользовательские классы наследуемые от `EcsAspect`, которые используются как посредник для взаимодействия с сущностями. Аспекты одновременно являются кешем пулов и ограничением для фильтрации сущностей.
``` csharp
using DCFApixels.DragonECS;
...
class Aspect : EcsAspect
{
    public EcsPool<Pose> poses;
    public EcsPool<Velocity> velocities;
 
    // вместо конструктора можно использовать виртуальную функцию Init(Builder b)
    public Aspect(Builder b) 
    {
        // кешируется пул и Pose добавляется во включающее ограничение.
        poses = b.Include<Pose>();
 
        // кешируется пул и Velocity добавляется во включающее ограничение.
        velocities = b.Include<Velocity>();
 
        // FreezedTag добавляется в исключающее ограничение.
        b.Exclude<FreezedTag>();
    }
}
```
В аспекты можно добавлять другие аспекты, тем самым комбинируя их. Ограничения так же будут скомбинированы
``` csharp
using DCFApixels.DragonECS;
...
class Aspect : EcsAspect
{
    public OtherAspect1 otherAspect1;
    public OtherAspect2 otherAspect2;
    public EcsPool<Pose> poses;
 
    // функция Init аналогична конструктору Aspect(Builder b)
    protected override void Init(Builder b)
    {
        // комбинирует с SomeAspect1.
        otherAspect1 = b.Combine<OtherAspect1>(1);
        // хотя для OtherAspect1 метод Combine был вызван раньше, сначала будет скомбинирован с OtherAspect2, так как по умолчанию order = 0.
        otherAspect2 = b.Combine<OtherAspect2>();
        // если в OtherAspect1 или в OtherAspect2 было ограничение b.Exclude<Pose>() тут оно будет заменено на b.Include<Pose>().
        poses = b.Include<Pose>();
    }
}
```
Если будут конфликтующие ограничения у комбинируемых аспектов, то новые ограничения будут заменять добавленные ранее. Ограничения корневого аспекта всегда заменяют ограничения из добавленных аспектов. Визуальный пример комбинации ограничений:
| | cmp1 | cmp2 | cmp3 | cmp4 | cmp5 | разрешение конфликтных ограничений|
| :--- | :--- | :--- | :--- | :--- | :--- |:--- |
| OtherAspect2 | :heavy_check_mark: | :x: | :heavy_minus_sign: | :heavy_minus_sign: | :heavy_check_mark: | |
| OtherAspect1 | :heavy_minus_sign: | :heavy_check_mark: | :heavy_minus_sign: | :x: | :heavy_minus_sign: | Для `cmp2` будет выбрано :heavy_check_mark: |
| Aspect | :x: | :heavy_minus_sign: | :heavy_minus_sign: | :heavy_minus_sign: | :heavy_check_mark: | Для `cmp1` будет выбрано :x: |
| Итоговые ограничения | :x: | :heavy_check_mark: | :heavy_minus_sign: | :x: | :heavy_check_mark: | |
 

## Запросы
Используйте метод-запрос `EcsWorld.Where<TAspcet>(out TAspcet aspect)` для получения необходимого системе набора сущностей. Запросы работают в связке с аспектами, аспекты определяют ограничения запросов, результатом запроса становится группа сущностей удовлетворяющая условиям аспекта. По умолчанию запрос делает выборку из всех сущностей в мире, но так же можно сделать выборку из определенной группы сущностей, для этого используйте `EcsWorld.WhereFor<TAspcet>(EcsReadonlyGroup sourceGroup, out TAspcet aspect)`
 
## Группа
Группы это структуры данных для хранения множества сущностей с быстрыми операциями добавления/удаления/проверки наличия и т.д. Реализованы классом `EcsGroup` и структурой `EcsReadonlyGroup`. 

``` c#
//Получем новую группу. EcsWorld содержит в себе пул групп,
//поэтому будет создана новая или переиспользована свободная.
EcsGroup group = EcsGroup.New(_world);
//Освобождаем группу.
group.Dispose();
```
``` c#
//Добвялем сущность entityID.
group.Add(entityID);
//Проверяем наличие сущности entityID.
group.Has(entityID);
//Удялем сущность entityID.
group.Remove(entityID);
```
``` c#
//Итерируемся через foreach или for.
foreach (var e in group) 
{ 
    //...
}
for (int i = 0; i < group.Count; i++)
{
    int e = group[i];
    //...
}
```
Так как группы это множества, они содержат методы аналогичные `ISet<T>`. Редактирующие методы имеет 2 варианта, с записью результата в groupA, либо с возвращением новой группы:            
                                
``` c#
// Объединение groupA и groupB
groupA.UnionWith(groupB);
EcsGroup newGroup = EcsGroup.Union(groupA, groupB);

// Пересечение groupA и groupB
groupA.IntersectWith(groupB);
EcsGroup newGroup = EcsGroup.Intersect(groupA, groupB);

// Разность groupA и groupB
groupA.ExceptWith(groupB);
EcsGroup newGroup = EcsGroup.Except(groupA, groupB);

// Симметрическая разность groupA и groupB
groupA.SymmetricExceptWith(groupB);
EcsGroup newGroup = EcsGroup.SymmetricExcept(groupA, groupB);

//Разница всех сущностей в мире и groupA
groupA.Inverse();
EcsGroup newGroup = EcsGroup.Inverse(groupA);
```
 
## Корень ECS
Это пользовательский класс который явялестя точкой входа для ECS. Основное назначение инициализация, запуск систем на каждый Update движка и очистка по окончанию сипользования.
### Пример для Unity
``` csharp
using DCFApixels.DragonECS;
using UnityEngine;
public class EcsRoot : MonoBehaviour
{
    private EcsPipeline _pipeline;
    private EcsDefaultWorld _world;
    private void Start()
    {
        //Создание мира для сущностей икомпонентов
        _world = new EcsDefaultWorld();
        //Создание пайплайна длясистем
        _pipeline = EcsPipeline.New()
            // Добавление систем.
            // .Add(new SomeSystem1())
            // .Add(new SomeSystem2())
            // .Add(new SomeSystem3())

            // Внедрение мира в системы.
            .Inject(_world)
            // Прочие внедрения.
            // .Inject(SomeData)

            // Завершение построения пайплайна.
            .Build();
        //Иницивлизация пайплайна и запуск IEcsPreInitProcess.PreInit
        //и IEcsInitProcess.Init у всех добавленных систем
        _pipeline.Init();
    }
    private void Update()
    {
        //Запуск IEcsRunProcess.Run у всех добавленных систем
        _pipeline.Run();
    }
    private void OnDestroy()
    {
        //Запускает IEcsDestroyInitProcess.Destroy у всех добавленных систем
        _pipeline.Destroy();
        _pipeline = null;
        //Обязательно удалять миры которые больше не будут использованы 
        _world.Destroy();
        _world = null;
    }
}
```
### Общий пример
``` csharp
using DCFApixels.DragonECS;
public class EcsRoot
{
    private EcsPipeline _pipeline;
    private EcsDefaultWorld _world;
    // Инициализация окружения.
    public void Init()
    {
        //Создание мира для сущностей икомпонентов.
        _world = new EcsDefaultWorld();
        //Создание пайплайна для систем.
        _pipeline = EcsPipeline.New()
            // Добавление систем.
            // .Add(new SomeSystem1())
            // .Add(new SomeSystem2())
            // .Add(new SomeSystem3())

            // Внедрение мира в системы.
            .Inject(_world)
            // Прочие внедрения.
            // .Inject(SomeData)

            // Завершение построения пайплайна.
            .Build();
        // Иницивлизация пайплайна и запуск IEcsPreInitProcess.PreInit
        // и IEcsInitProcess.Init у всех добавленных систем.
        _pipeline.Init();
    }

    // Update-цикл движка.
    public void Update()
    {
        // Запуск IEcsRunProcess.Run у всех добавленных систем.
        _pipeline.Run();
    }

    // Очистка окружения.
    public void Destroy()
    {
        // Запускает IEcsDestroyInitProcess.Destroy у всех добавленных систем.
        _pipeline.Destroy();
        _pipeline = null;
        // Обязательно удалять миры которые больше не будут использованы.
        _world.Destroy();
        _world = null;
    }
}
```
<<<<<<< HEAD
=======
## Гибридность
Для смешивания архитектурных подходов классического OOP и ECS используется специальный пул `EcsHybridPool<T>`. Принцип работы этого пула несколько отличается от других и он упрощает поддержу наследования и полиморфизма. 

<details>
<summary>Как это работает?</summary>

При добавлении элемента в пул, пул сканирует его иерархию наследования и реализуемые интерфейсы в поиске типов у которых есть интерфес `IEcsHybridComponent` и автоматически добавляет компонент в соответсвующие этим типам пулы. Таким же образом происходит удаление. Сканирвоание просиходит не для типа T а для типа экземпляра, поэтому в примере ниже строчка в `_world.GetPool<ITransform>().Add(entity, _rigidbody);` добавляет не только в пул `EcsHybridPool<ITransform>` но и в остальные.

</details>

Пример использования:
``` csharp
public interface ITransform : IEcsHybridComponent
{
    Vector3 Position { get; set; }
    // ...
}
public class Transform : ITransform
{
    public Vector3 Position { get; set; }
    // ...
}
public class Rigidbody : Transform
{
    public Vector3 Position { get; set; }
    public float Mass { get; set; }
    // ...
}
public class Camera : ITransform
{
    Vector3 Position { get; set; }
    // ...
}
public TransformAspect : EcsAspect
{
    public EcsHybridPool<Transform> transforms;
    public Aspect(Builder b) 
    {
        transforms = b.Include<Transform>();
    }
}
// ...

EcsWorld _world;
Rigidbody _rigidbody;
// ...

// Создадим пустую сущность.
int entity = _world.NewEmptyEntity();
// Получаем пул EcsHybridPool<ITransform> и добавляем в него для сущности компонент _rigidbody.
// Если вместо ITransform подставить Transform или Rigidbody, то результат будет одинаковый
_world.GetPool<ITransform>().Add(entity, _rigidbody);
// ...

//Все эти строчки вернут экземпляр _rigidbody.
ITransform iTransform = _world.GetPool<ITransform>().Get(entity);  
Transform transform = _world.GetPool<Transform>().Get(entity);  
Rigidbody rigidbody = _world.GetPool<Rigidbody>().Get(entity);
//Исключение - отсутсвует компонент. Camera не является наследником или наследуемым классом для _rigidbody.
Camera camera = _world.GetPool<Camera>().Get(entity);

//Вернет True. Поэтому фишка гибридных пулов будет работать и в запросах сущностей
bool isMatches = _world.GetAspect<TransformAspect>().IsMatches(entity);

//Все эти строчки вернут True.
bool isITransform = _world.GetPool<ITransform>().Has(entity);  
bool isTransform = _world.GetPool<Transform>().Has(entity);  
bool isRigidbody = _world.GetPool<Rigidbody>().Has(entity);
//Эта строчка вернет False.
bool isCamera = _world.GetPool<Camera>().Has(entity);
// ...

// Удалим у сущности компонент.
_world.GetPool<ITransform>().Del(entity);
// ...
//Все эти строчки вернут False.
bool isITransform = _world.GetPool<ITransform>().Has(entity);  
bool isTransform = _world.GetPool<Transform>().Has(entity);  
bool isRigidbody = _world.GetPool<Rigidbody>().Has(entity);
bool isCamera = _world.GetPool<Camera>().Has(entity);
// ...
```
>>>>>>> aacbda55

</br>

# Debug
Фреймворк предоставляет дополнительные инструменты для отладки и логирования, не зависящие от среды. Так же многие типы имеют свой DebuggerProxy для более информативного отображения в IDE.
## Атрибуты
В чистом виде мета-атрибуты не имеют применения, но могут быть использованы для генерации автоматической документации и используются в интеграциях с движками для задания отображения в отладочных инструментах и редакторах.
``` c#
using DCFApixels.DragonECS;

// Задает пользовательское название типа, по умолчанию используется имя типа.
[MetaName("SomeComponent")]

// Используется для группировки типов.
[MetaGroup("Abilities/Passive/")]

// Задает цвет типа в системе rgb, где каждый канал принимает значение от 0 до 255, по умолчанию белый. 
[MetaColor(MetaColor.Red)] // или [DebugColor(255, 0, 0)]
 
// Добавляет описание типу.
[MetaDescription("The quick brown fox jumps over the lazy dog")] 
 
// Добавляет строковые теги.
[MetaTags(...)]  // [MetaTags(MetaTags.HIDDEN))] чтобы скрыть в редакторе 
public struct Component { }
```
## EcsDebug
Имеет набор методов для отладки и логирования. Реализован как статический класс вызывающий методы Debug-сервисов. Debug-сервисы - это посредники между системами отладки среды и EcsDebug. Это позволяет не изменяя отладочный код проекта, переносить проект на другие движки, достаточно только реализовать специальный Debug-сервис.

По умолчанию используется `DefaultDebugService` который выводит логи в консоль. Для реализации пользовательского создайте класс наследуемый от `DebugService` и реализуйте абстрактные члены класса.

``` csharp
// Логирование.
EcsDebug.Print("Message");

// Логирование с тегом.
EcsDebug.Print("Tag", "Message");

// Прерывание игры.
EcsDebug.Break();

// Установка другого Debug-Сервиса.
EcsDebug.Set<OtherDebugService>();
```

## Профилирование
``` csharp
// Создание маркера с именем SomeMarker.
private static readonly EcsProfilerMarker marker = new EcsProfilerMarker("SomeMarker");

...

marker.Begin();
// Код для которого замеряется скорость.
marker.End();

// или

using (marker.Auto())
{
    // Код для которого замеряется скорость.
}
```

</br>

# Расширения
* [Автоматическое внедрение зависимостей](https://github.com/DCFApixels/DragonECS-AutoInjections)
* [Поддержка классической C# многопоточности](https://github.com/DCFApixels/DragonECS-ClassicThreads)
* Отношения (Work in progress)
* Интеграция с движком Unity (Work in progress)
<<<<<<< HEAD

</br>

=======
<!--* Твое расширение? Если разрабатываешь свои расширения для DragonECS, дай знать и они будут добавлены сюда-->

</br>
 
>>>>>>> aacbda55
# FAQ
## 'ReadOnlySpan<>' could not be found
В версии юнити 2020.1.х в консоли может выпадать ошибка:
```
The type or namespace name 'ReadOnlySpan<>' could not be found (are you missing a using directive or an assembly reference?)
``` 
Чтобы починить добавте директиву `ENABLE_DUMMY_SPAN` в `Project Settings/Player/Other Settings/Scripting Define Symbols`.

</br>

# Обратная связь
Discord для дискуссий [https://discord.gg/kqmJjExuCf](https://discord.gg/kqmJjExuCf)

<<<<<<< HEAD
</br></br>
=======
</br></br></br>
>>>>>>> aacbda55
<|MERGE_RESOLUTION|>--- conflicted
+++ resolved
@@ -13,52 +13,16 @@
 | Languages: | [Русский](https://github.com/DCFApixels/DragonECS/blob/main/README-RU.md) | [English(WIP)](https://github.com/DCFApixels/DragonECS) |
 | :--- | :--- | :--- |
 
-<<<<<<< HEAD
-Данный [ECS](https://en.wikipedia.org/wiki/Entity_component_system) Фреймворк нацелен на максимальную удобность, модульность, расширяемость и производительность динамического изменения сущностей. Без генерации кода и зависимостей.
-> [!Warning]
-=======
 Данный [ECS](https://en.wikipedia.org/wiki/Entity_component_system) Фреймворк нацелен на максимальную удобность, модульность, расширяемость и производительность динамического изменения сущностей. Без генерации кода и зависимостей. Вднохновлен [LeoEcs](https://github.com/Leopotam/ecslite).
 
 > [!IMPORTANT]
 > И с Новым Годом
 
 > [!WARNING]
->>>>>>> aacbda55
 > Проект в стадии разработки. API может меняться.  
 > Readme еще не завершен
 
 ## Оглавление
-<<<<<<< HEAD
-* [Установка](#Установка)
-  * [Unity-модуль](#Unity-модуль)
-  * [В виде иходников](#В-виде-иходников)
-  * [Версионирование](#Версионирование)
-* [Основные концепции](#Основные-концепции)
-  * [Entity](#Entity)
-  * [Component](#Component)
-  * [System](#System)
-* [Концепции фреймворка](#Концепции-фреймворка)
-  * [Пайплайн](#Пайплайн)
-    * [Построение](#Построение)
-    * [Внедрение зависимостей](#Внедрение-зависимостей)
-    * [Модули](#Модули)
-    * [Слои](#Слои)
-  * [Процессы](#Процессы)
-  * [Мир](#Мир)
-  * [Пул](#Пул)
-  * [Группа](#Группа)
-  * [Аспект](#Аспект)
-  * [Запрос](#Запрос)
-  * [Корень ECS](#Корень-ECS)
-    * [Пример для Unity](#Пример-для-Unity)
-    * [Общий пример](#Общий-пример)
-* [Debug](#Debug)
-  * [Debug-Атрибуты](#Debug-Атрибуты)
-  * [EcsDebug](#EcsDebug)
-* [Расширения](#Расширения)
-* [FAQ](#FAQ)
-* [Обратная связь](#Обратная-связь)
-=======
 - [DragonECS - C# Entity Component System Framework](#dragonecs---c-entity-component-system-framework)
   - [Оглавление](#оглавление)
 - [Установка](#установка)
@@ -92,7 +56,6 @@
 - [FAQ](#faq)
   - ['ReadOnlySpan\<\>' could not be found](#readonlyspan-could-not-be-found)
 - [Обратная связь](#обратная-связь)
->>>>>>> aacbda55
 
 </br>
 
@@ -637,8 +600,6 @@
     }
 }
 ```
-<<<<<<< HEAD
-=======
 ## Гибридность
 Для смешивания архитектурных подходов классического OOP и ECS используется специальный пул `EcsHybridPool<T>`. Принцип работы этого пула несколько отличается от других и он упрощает поддержу наследования и полиморфизма. 
 
@@ -721,7 +682,6 @@
 bool isCamera = _world.GetPool<Camera>().Has(entity);
 // ...
 ```
->>>>>>> aacbda55
 
 </br>
 
@@ -793,16 +753,10 @@
 * [Поддержка классической C# многопоточности](https://github.com/DCFApixels/DragonECS-ClassicThreads)
 * Отношения (Work in progress)
 * Интеграция с движком Unity (Work in progress)
-<<<<<<< HEAD
+<!--* Твое расширение? Если разрабатываешь свои расширения для DragonECS, дай знать и они будут добавлены сюда-->
 
 </br>
-
-=======
-<!--* Твое расширение? Если разрабатываешь свои расширения для DragonECS, дай знать и они будут добавлены сюда-->
-
-</br>
- 
->>>>>>> aacbda55
+ 
 # FAQ
 ## 'ReadOnlySpan<>' could not be found
 В версии юнити 2020.1.х в консоли может выпадать ошибка:
@@ -816,8 +770,4 @@
 # Обратная связь
 Discord для дискуссий [https://discord.gg/kqmJjExuCf](https://discord.gg/kqmJjExuCf)
 
-<<<<<<< HEAD
-</br></br>
-=======
-</br></br></br>
->>>>>>> aacbda55
+</br></br></br>